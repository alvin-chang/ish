project('ish', 'c',
    default_options: ['default_library=static', 'c_std=gnu11'])

log_on = get_option('log').split()
log_off = get_option('nolog').split()
foreach channel : log_on + log_off
    if log_on.contains(channel)
        add_project_arguments('-DDEBUG_' + channel + '=1', language: 'c')
    else
        add_project_arguments('-DDEBUG_' + channel + '=0', language: 'c')
    endif
endforeach
add_project_arguments('-DLOG_HANDLER_' + get_option('log_handler').to_upper() + '=1', language: 'c')

if get_option('no_crlf')
    add_project_arguments('-DNO_CRLF', language: 'c')
endif

if get_option('jit')
    add_project_arguments('-DJIT=1', language: 'c')
endif

add_project_arguments('-Wno-switch', language: 'c')

includes = [include_directories('.')]

cc = meson.get_compiler('c')
threads = dependency('threads')
librt = cc.find_library('rt', required: false)

gdbm = subproject('gdbm').get_variable('gdbm')

subdir('vdso') # ish depends on the vdso

<<<<<<< HEAD
=======
cify = executable('tools/cify', ['tools/cify.c'], native: true)
cified_vdso = custom_target('cify-vdso',
    output: ['libvdso.so.c', 'libvdso.so.h'],
    depends: [vdso],
    command: [cify, 'vdso_data', vdso.full_path(), '@OUTPUT@'])

offsets = custom_target('offsets',
    output: 'cpu-offsets.h', input: 'jit/offsets.c', depfile: 'cpu-offsets.h.d',
    command: [find_program('tools/staticdefine.sh'), 'compile_commands.json', '@INPUT@', '@OUTPUT@', '@DEPFILE@'])

>>>>>>> e03f44b6
src = [
    'kernel/init.c',
    'kernel/errno.c',

    'kernel/calls.c',
    'kernel/user.c',
    'kernel/vdso.c',
    'kernel/task.c',
    'kernel/group.c',

    'kernel/fork.c',
    'kernel/exec.c',
    'kernel/exit.c',
    'kernel/time.c',
    'kernel/mmap.c',
    'kernel/uname.c',
    'kernel/tls.c',
    'kernel/futex.c',
    'kernel/getset.c',
    'kernel/signal.c',
    'kernel/resource.c',

    'kernel/fs.c',
    'kernel/fs_info.c',
    'fs/fd.c',
    'fs/stat.c',
    'fs/dir.c',
    'fs/generic.c',
    'fs/path.c',
    'fs/real.c',
    'fs/fake.c',
    'fs/fake-rebuild.c',

    'fs/adhoc.c',
    'fs/sock.c',
    'fs/pipe.c',

    'fs/dev.c',
    'fs/tty.c',
    'fs/tty-real.c',

    'fs/poll.c',
    'kernel/poll.c',

    'util/timer.c',

    'emu/memory.c',
    'emu/tlb.c',
<<<<<<< HEAD
    'emu/interp.c',
    'emu/modrm.c',
=======
    'emu/fpu.c',
    'emu/float80.c',
    cified_vdso,
>>>>>>> e03f44b6
]
if get_option('jit')
    src += [
        'jit/jit.c',
        'jit/gen.c',
        'jit/helpers.c',
        'jit/gadgets-x86/entry.S',
        'jit/gadgets-x86/memory.S',
        'jit/gadgets-x86/control.S',
        'jit/gadgets-x86/math.S',
        'jit/gadgets-x86/bits.S',
        'jit/gadgets-x86/string.S',
        'jit/gadgets-x86/misc.S',
        offsets,
    ]
else
    src += [
        'emu/interp.c',
    ]
endif

libish = library('ish', src,
    include_directories: includes,
    dependencies: [librt, threads, gdbm])
ish = declare_dependency(
    link_with: libish,
    dependencies: [librt, threads, gdbm],
    include_directories: includes)

# ptraceomatic et al
subdir('tools')

if not meson.is_cross_build()
    executable('ish', ['main.c'], dependencies: ish)
endif

gdb_scripts = ['ish-gdb.gdb']
foreach script : gdb_scripts
    custom_target(script,
        output: script, input: script,
        command: ['ln', '-sf', '@INPUT@', '@OUTPUT@'],
        build_by_default: true)
endforeach

# test for floating point library
float80_test = executable('float80_test', ['emu/float80.c', 'emu/float80-test.c'])
test('float80', float80_test)<|MERGE_RESOLUTION|>--- conflicted
+++ resolved
@@ -32,19 +32,10 @@
 
 subdir('vdso') # ish depends on the vdso
 
-<<<<<<< HEAD
-=======
-cify = executable('tools/cify', ['tools/cify.c'], native: true)
-cified_vdso = custom_target('cify-vdso',
-    output: ['libvdso.so.c', 'libvdso.so.h'],
-    depends: [vdso],
-    command: [cify, 'vdso_data', vdso.full_path(), '@OUTPUT@'])
-
 offsets = custom_target('offsets',
     output: 'cpu-offsets.h', input: 'jit/offsets.c', depfile: 'cpu-offsets.h.d',
     command: [find_program('tools/staticdefine.sh'), 'compile_commands.json', '@INPUT@', '@OUTPUT@', '@DEPFILE@'])
 
->>>>>>> e03f44b6
 src = [
     'kernel/init.c',
     'kernel/errno.c',
@@ -93,14 +84,8 @@
 
     'emu/memory.c',
     'emu/tlb.c',
-<<<<<<< HEAD
-    'emu/interp.c',
-    'emu/modrm.c',
-=======
     'emu/fpu.c',
     'emu/float80.c',
-    cified_vdso,
->>>>>>> e03f44b6
 ]
 if get_option('jit')
     src += [
